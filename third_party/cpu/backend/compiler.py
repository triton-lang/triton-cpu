import functools
import hashlib
import os
import tempfile
from pathlib import Path

from dataclasses import dataclass
from typing import Any, Tuple

from triton._C.libtriton import cpu, ir, llvm, passes
from triton.backends.compiler import BaseBackend, GPUTarget
from triton.runtime.build import _build
import triton.backends.cpu.driver as cpu_driver


@dataclass(frozen=True)
class CPUOptions:
    # GPU-specific options are used in several places.
    # For now, we just provide dummy values.
    backend_name: str = "cpu"
    num_warps: int = 0
    num_stages: int = 0
    num_ctas: int = 0
    cluster_dims: tuple = (1, 1, 1)
    extern_libs: dict = None
    debug: bool = False
    allowed_dot_input_precisions: Tuple[str] = ("ieee", "tf32", "tf32x3")
    allow_fp8e4nv: bool = True
    allow_fp8e4b15: bool = True
    enable_fp_fusion: bool = True
<<<<<<< HEAD
    max_num_imprecise_acc_default: int = 0
=======
    enable_fast_math: bool = False
>>>>>>> 5343f5c0

    # TODO: We may introduce CPU-specific options like # of cores.

    def __post_init__(self):
        pass

    def hash(self):
        hash_dict = dict(self.__dict__)
        key = "_".join([f"{name}-{val}" for name, val in sorted(hash_dict.items())])
        return hashlib.sha256(key.encode("utf-8")).hexdigest()


class CPUBackend(BaseBackend):

    @staticmethod
    def supports_target(target: GPUTarget):
        return target.backend == "cpu"

    def __init__(self, target: tuple) -> None:
        super().__init__(target)
        self.binary_ext = "so"
        self.cpu_arch = llvm.get_cpu_tripple().split("-")[0]
        self.cpu_name = llvm.get_cpu_name()
        self.cpu_features = llvm.get_cpu_features()

    def parse_options(self, opts) -> Any:
        args = {k: opts[k] for k in CPUOptions.__dataclass_fields__.keys() if k in opts}
        if not "enable_fast_math" in args:
            args["enable_fast_math"] = os.getenv("TRITON_CPU_FAST_MATH", "0") == "1"
        return CPUOptions(**args)

    def pack_metadata(self, metadata):
        return metadata

    def get_codegen_implementation(self):
        codegen_fns = dict()
        return codegen_fns

    def load_dialects(self, ctx):
        cpu.load_dialects(ctx)

    @staticmethod
    def make_ttir(mod, metadata, opt):
        # This is the same as the Nvidia backend.
        pm = ir.pass_manager(mod.context)
        pm.enable_debug()
        passes.common.add_inliner(pm)
        passes.ttir.add_combine(pm)
        passes.common.add_canonicalizer(pm)
        passes.ttir.add_reorder_broadcast(pm)
        passes.common.add_cse(pm)
        passes.common.add_licm(pm)
        passes.common.add_symbol_dce(pm)
        pm.run(mod)
        return mod

    @staticmethod
    def make_ttcir(mod, metadata, opt):
        # TTIR -> TTCIR
        pm = ir.pass_manager(mod.context)
        pm.enable_debug()
        cpu.passes.ttcpuir.add_triton_to_triton_cpu_pipeline(pm)
        passes.common.add_cse(pm)
        passes.common.add_symbol_dce(pm)
        passes.common.add_canonicalizer(pm)
        pm.run(mod)
        metadata["cluster_dims"] = (opt.cluster_dims[0], opt.cluster_dims[1], opt.cluster_dims[2])
        return mod

    def make_tttcir(self, mod, metadata, opt):
        # TTCIR -> Target TTCIR
        pm = ir.pass_manager(mod.context)
        pm.enable_debug()
        promote_bf16_to_fp32 = self.cpu_arch == "x86_64" and "avx512bf16" not in self.cpu_features
        # We don't have any lowering for mixed precision matmuls, so always use casts for now
        convert_mixed_precision_matmul = True
        cpu.passes.ttcpuir.add_convert_unsupported_ops(pm, promote_bf16_to_fp32, convert_mixed_precision_matmul)
        decompose_bf16_conv = self.cpu_arch == "x86_64" and "avx512bf16" not in self.cpu_features
        decompose_fp8_conv = True
        cpu.passes.ttcpuir.add_decompose_fp_conversions(pm, decompose_bf16_conv, decompose_fp8_conv)
        passes.common.add_cse(pm)
        passes.common.add_symbol_dce(pm)
        passes.common.add_canonicalizer(pm)
        pm.run(mod)
        return mod

    @staticmethod
    def make_llir(src, metadata, options):
        # warp-specialization mutates num_warps
        num_warp_groups = src.get_int_attr("triton_gpu.num-warp-groups-per-cta")
        if num_warp_groups is not None:
            metadata["num_warps"] *= num_warp_groups
        metadata["threads_per_warp"] = 1
        mod = src
        # TritonCPU -> LLVM-IR (MLIR)
        pm = ir.pass_manager(mod.context)
        pm.enable_debug()
        cpu.passes.ttcpuir.add_lower_vector_multi_dim(pm)
        cpu.passes.ttcpuir.add_vector_to_scf(pm, True, 1, False)
        cpu.passes.ttcpuir.add_lower_affine(pm)
        passes.convert.add_scf_to_cf(pm)
        passes.convert.add_index_to_llvmir(pm)
        cpu.passes.ttcpuir.add_triton_cpu_to_llvmir_pipeline(pm)
        passes.convert.add_math_to_llvmir(pm)
        cpu.passes.ttcpuir.add_math_to_libm(pm)
        cpu.passes.ttcpuir.add_vector_to_llvmir(pm, options.enable_fast_math)
        cpu.passes.ttcpuir.add_memref_to_llvmir(pm)
        passes.convert.add_arith_to_llvmir(pm)
        cpu.passes.ttcpuir.add_func_to_llvmir(pm)
        passes.common.add_canonicalizer(pm)
        passes.common.add_cse(pm)
        passes.common.add_symbol_dce(pm)
        if os.environ.get("TRITON_DISABLE_LINE_INFO", "0") == "0":
            passes.llvmir.add_di_scope(pm)
        pm.run(mod)

        # Find kernel fn
        kernel_names = cpu.find_kernel_names(mod)
        assert len(kernel_names) == 1, f"expected exactly 1 kernel in a module, got {kernel_names}"

        # LLVM-IR (MLIR) -> LLVM-IR (LLVM)
        llvm.init_targets()
        context = llvm.context()
        llvm_mod = llvm.to_module(mod, context)
        llvm.set_host_target(llvm_mod)
        #if options.extern_libs:
        #    paths = [path for (name, path) in options.extern_libs]
        #   llvm.link_extern_libs(llvm_mod, paths)
        llvm.optimize_module(llvm_mod, llvm.OPTIMIZE_O3)
        # Get some metadata
        metadata["shared"] = 0
        metadata["name"] = kernel_names[0]
        ret = str(llvm_mod)
        del llvm_mod
        del context
        return ret

    @staticmethod
    def make_asm(src, metadata, options):
        return llvm.translate_to_host_asm(src, options.enable_fp_fusion, options.enable_fast_math)

    @staticmethod
    def make_so(src, metadata, options):
        with tempfile.TemporaryDirectory() as tmpdir:
            asm_path = os.path.join(tmpdir, "kernel.s")
            Path(asm_path).write_text(src)
            so = _build(
                "kernel",
                asm_path,
                tmpdir,
                cpu_driver.library_dir,
                cpu_driver.include_dir,
                ["gcc", "m"],
            )
            with open(so, "rb") as f:
                return f.read()

    def add_stages(self, stages, options):
        stages["ttir"] = lambda src, metadata: self.make_ttir(src, metadata, options)
        stages["ttcir"] = lambda src, metadata: self.make_ttcir(src, metadata, options)
        stages["tttcir"] = lambda src, metadata: self.make_tttcir(src, metadata, options)
        stages["llir"] = lambda src, metadata: self.make_llir(src, metadata, options)
        stages["asm"] = lambda src, metadata: self.make_asm(src, metadata, options)
        stages["so"] = lambda src, metadata: self.make_so(src, metadata, options)

    @functools.lru_cache()
    def hash(self):
        # TODO: Get more detailed CPU info like raw brand name with supported ISAs.
        # Right now it would only return a simple string like "x86_64" or "aarch64".
        import platform

        return f"{platform.machine()}"<|MERGE_RESOLUTION|>--- conflicted
+++ resolved
@@ -28,11 +28,8 @@
     allow_fp8e4nv: bool = True
     allow_fp8e4b15: bool = True
     enable_fp_fusion: bool = True
-<<<<<<< HEAD
     max_num_imprecise_acc_default: int = 0
-=======
     enable_fast_math: bool = False
->>>>>>> 5343f5c0
 
     # TODO: We may introduce CPU-specific options like # of cores.
 
